--- conflicted
+++ resolved
@@ -52,7 +52,7 @@
     # load the publication dates
     # and add date as a node attribute 
     node2date = {}
-    with open('dataset/cit-HepPh-dates.txt') as f:
+    with open('datasets/cit-HepPh-dates.txt') as f:
         for line in f:
             if line[0] != '#': # ignore lines starting with #
                 node, date = line.split()
@@ -133,14 +133,12 @@
     num_authors = 0
     name_to_authorid = {}
     G = nx.MultiGraph()
-    timelist = [] 
 
     with open(f"datasets/collaboration/{name}.txt") as f:
         for line in f.readlines():
             # Obtain year of paper
             line_split_by_space = line.split()
             year = int(line_split_by_space[0])
-            timelist.append(year)
 
             # Obtain authors of paper
             authors = line_split_by_space[1]
@@ -161,7 +159,7 @@
                 for u, v in itertools.combinations(author_ids, 2):
                     G.add_edge(u, v, time=year)
 
-    return G, timelist 
+    return G
 
 
 # generic graph functions for all datasets
@@ -208,7 +206,6 @@
 
 
 def graph_subset(G, start_date, end_date):
-<<<<<<< HEAD
     """ Choose a subset of edges in the graph according to when the edges were created (the 'time' attribute).
 
     :param G:
@@ -217,11 +214,7 @@
     :return:
     """
 
-=======
-    print(start_date, end_date)
-    # create graph subset containing nodes with time within given start and end 
-    # (s,t,a) is a tuple of source, target, and attribute
->>>>>>> 5789598e
+    logging.info(f"start_date: {start_date}, end_date: {end_date}")
     if G.is_multigraph():
         # (s, t, k, a) is a tuple of source, target, key, and attribute, since there might be multiple edges from s to t
         edge_list = [(s, t, k) for s, t, k, a in G.edges(keys=True, data=True) if start_date <= a['time'] < end_date]
